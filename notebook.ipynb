--- conflicted
+++ resolved
@@ -25,11 +25,7 @@
    "source": [
     "# Some of the features in this HOL are in preview. Pin the version of snowflake-ml-python for reproducibility. \n",
     "# NOTE - you do not need to restart the kernel since we're running this before importing snowflake-ml-python.\n",
-<<<<<<< HEAD
     "!pip install snowflake-ml-python==1.9.0\n",
-=======
-    "!pip install snowflake-ml-python==1.8.6\n",
->>>>>>> 2488444a
     "!pip install tf-keras"
    ]
   },
@@ -633,13 +629,8 @@
    "outputs": [],
    "source": [
     "# Create a training job\n",
-<<<<<<< HEAD
-    "@remote(compute_pool=\"SYSTEM_COMPUTE_POOL_CPU\", stage_name=\"payload_stage\", external_access_integrations=[\"ALLOW_ALL_ACCESS_INTEGRATION\"])\n",
+    "@remote(compute_pool=\"HOL_COMPUTE_POOL\", stage_name=\"payload_stage\", external_access_integrations=[\"ALLOW_ALL_ACCESS_INTEGRATION\"])\n",
     "def retrain(session):\n",
-=======
-    "@remote(compute_pool=\"HOL_COMPUTE_POOL\", stage_name=\"payload_stage\", external_access_integrations=[\"ALLOW_ALL_ACCESS_INTEGRATION\"])\n",
-    "def retrain():\n",
->>>>>>> 2488444a
     "    import datetime\n",
     "    from snowflake.ml.modeling.distributors.xgboost import XGBEstimator, XGBScalingConfig\n",
     "    from snowflake.ml.data.data_connector import DataConnector\n",
